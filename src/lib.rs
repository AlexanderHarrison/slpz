--- conflicted
+++ resolved
@@ -90,12 +90,8 @@
 
     // get metadata
     let raw_len = u32::from_be_bytes(slp[11..15].try_into().unwrap()) as usize;
-<<<<<<< HEAD
     let metadata_offset = 15 + raw_len;
-=======
-    let metadata_offset = 15+raw_len;
     if slp.len() < metadata_offset as usize { return Err(CompError::InvalidFile) }
->>>>>>> 54e017fb
     let metadata = &slp[metadata_offset..];
 
     // get event sizes
@@ -139,10 +135,6 @@
     let len = slpz.len() as u32;
     slpz[16..20].copy_from_slice(&len.to_be_bytes());
 
-<<<<<<< HEAD
-    let other_events_offset = game_start_offset + game_start_size;
-=======
->>>>>>> 54e017fb
     let mut reordered_data = Vec::with_capacity(slp.len());
     let written = reorder_events(&slp[other_events_offset..metadata_offset], &event_sizes, &mut reordered_data)?;
     slpz[20..24].copy_from_slice(&(written as u32).to_be_bytes());
